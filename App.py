﻿"""
Main application module for the Bitcoin Mining Dashboard.
"""
import os
import logging
import time
import gc
import psutil
import signal
import sys
import threading
import json
from flask import Flask, render_template, jsonify, Response, request
from datetime import datetime, timedelta
from zoneinfo import ZoneInfo
from flask_caching import Cache
from apscheduler.schedulers.background import BackgroundScheduler
from notification_service import NotificationService, NotificationLevel, NotificationCategory

# Import custom modules
from config import load_config, save_config
from data_service import MiningDashboardService
from worker_service import WorkerService
from state_manager import StateManager
from config import get_timezone

# Memory management configuration
MEMORY_CONFIG = {
    'MAX_METRICS_LOG_ENTRIES': 180,  # Maximum metrics log entries to keep
    'MAX_ARROW_HISTORY_ENTRIES': 180,  # Maximum arrow history entries per key
    'GC_INTERVAL_SECONDS': 3600,      # How often to force full GC (1 hour)
    'MEMORY_HIGH_WATERMARK': 80.0,    # Memory percentage to trigger emergency cleanup
    'ADAPTIVE_GC_ENABLED': True,      # Whether to use adaptive GC
    'MEMORY_MONITORING_INTERVAL': 300, # How often to log memory usage (5 minutes)
    'MEMORY_HISTORY_MAX_ENTRIES': 72,  # Keep 6 hours of memory history at 5-min intervals
}

# Memory tracking global variables
memory_usage_history = []
last_leak_check_time = 0
object_counts_history = {}

# Initialize Flask app
app = Flask(__name__)

@app.context_processor
def inject_request():
    return dict(request=request)

# Set up caching using a simple in-memory cache
cache = Cache(app, config={'CACHE_TYPE': 'SimpleCache', 'CACHE_DEFAULT_TIMEOUT': 10})

# Global variables for SSE connections and metrics
MAX_SSE_CONNECTIONS = 50  # Maximum concurrent SSE connections
MAX_SSE_CONNECTION_TIME = 900  # 15 minutes maximum SSE connection time
active_sse_connections = 0
sse_connections_lock = threading.Lock()

# Global variables for metrics and scheduling
cached_metrics = None
last_metrics_update_time = None
scheduler_last_successful_run = None
scheduler_recreate_lock = threading.Lock()

# Track scheduler health
scheduler = None

# Global start time
SERVER_START_TIME = datetime.now(ZoneInfo(get_timezone()))

# Configure logging
logging.basicConfig(level=logging.INFO, format='%(asctime)s - %(levelname)s - %(message)s')

# Initialize state manager with Redis URL from environment
redis_url = os.environ.get("REDIS_URL")
state_manager = StateManager(redis_url)

# Initialize notification service after state_manager
notification_service = NotificationService(state_manager)

# --- Disable Client Caching for All Responses ---
@app.after_request
def add_header(response):
    """Disable browser caching for all responses."""
    response.headers["Cache-Control"] = "no-cache, no-store, must-revalidate"
    response.headers["Pragma"] = "no-cache"
    response.headers["Expires"] = "0"
    return response

# --- Memory usage monitoring ---
def log_memory_usage():
    """Log current memory usage."""
    try:
        process = psutil.Process(os.getpid())
        mem_info = process.memory_info()
        logging.info(f"Memory usage: {mem_info.rss / 1024 / 1024:.2f} MB (RSS)")
        
        # Log the size of key data structures
        logging.info(
            f"Arrow history entries: {sum(len(v) for v in state_manager.get_history().values() if isinstance(v, list))}"
        )
        logging.info(f"Metrics log entries: {len(state_manager.get_metrics_log())}")
        logging.info(f"Active SSE connections: {active_sse_connections}")
    except Exception as e:
        logging.error(f"Error logging memory usage: {e}")

def adaptive_gc(force_level=None):
    """
    Run garbage collection adaptively based on memory pressure.
    
    Args:
        force_level (int, optional): Force collection of this generation. If None, 
                                    determine based on memory pressure.
    
    Returns:
        bool: Whether garbage collection was performed
    """
    try:
        process = psutil.Process(os.getpid())
        mem_percent = process.memory_percent()
        
        # Log current memory usage
        logging.info(f"Memory usage before GC: {mem_percent:.1f}%")
        
        # Define thresholds for different GC actions
        if force_level is not None:
            # Force collection at specified level
            gc.collect(generation=force_level)
            logging.info(f"Forced garbage collection at generation {force_level}")
            gc_performed = True
        elif mem_percent > 80:  # Critical memory pressure
            logging.warning(f"Critical memory pressure detected: {mem_percent:.1f}% - Running full collection")
            gc.collect(generation=2)  # Full collection
            gc_performed = True
        elif mem_percent > 60:  # High memory pressure
            logging.info(f"High memory pressure detected: {mem_percent:.1f}% - Running generation 1 collection")
            gc.collect(generation=1)  # Intermediate collection
            gc_performed = True
        elif mem_percent > 40:  # Moderate memory pressure
            logging.info(f"Moderate memory pressure detected: {mem_percent:.1f}% - Running generation 0 collection")
            gc.collect(generation=0)  # Young generation only
            gc_performed = True
        else:
            # No collection needed
            return False
        
        # Log memory after collection
        new_mem_percent = process.memory_percent()
        memory_freed = mem_percent - new_mem_percent
        if memory_freed > 0:
            logging.info(f"Memory after GC: {new_mem_percent:.1f}% (freed {memory_freed:.1f}%)")
        else:
            logging.info(f"Memory after GC: {new_mem_percent:.1f}% (no memory freed)")
            
        return gc_performed
    except Exception as e:
        logging.error(f"Error in adaptive GC: {e}")
        return False

def check_for_memory_leaks():
    """Monitor object counts over time to identify potential memory leaks."""
    global object_counts_history, last_leak_check_time
    
    current_time = time.time()
    if current_time - last_leak_check_time < 3600:  # Check once per hour
        return
        
    last_leak_check_time = current_time
    
    try:
        # Get current counts
        type_counts = {}
        for obj in gc.get_objects():
            obj_type = type(obj).__name__
            if obj_type not in type_counts:
                type_counts[obj_type] = 0
            type_counts[obj_type] += 1
        
        # Compare with previous counts
        if object_counts_history:
            potential_leaks = []
            for obj_type, count in type_counts.items():
                prev_count = object_counts_history.get(obj_type, 0)
                
                # Only consider types with significant count
                if prev_count > 100:
                    growth = count - prev_count
                    # Alert on significant growth
                    if growth > 0 and (growth / prev_count) > 0.5:
                        potential_leaks.append({
                            "type": obj_type,
                            "previous": prev_count,
                            "current": count,
                            "growth": f"{growth} (+{(growth/prev_count)*100:.1f}%)"
                        })
            
            if potential_leaks:
                logging.warning(f"Potential memory leaks detected: {potential_leaks}")
                # Generate notification
                notification_service.add_notification(
                    "Potential memory leaks detected",
                    f"Unusual growth in {len(potential_leaks)} object types. Check logs for details.",
                    NotificationLevel.WARNING,
                    NotificationCategory.SYSTEM
                )
        
        # Store current counts for next comparison
        object_counts_history = type_counts
        
    except Exception as e:
        logging.error(f"Error checking for memory leaks: {e}")

def record_memory_metrics():
    """Record memory usage metrics for trend analysis."""
    global memory_usage_history
    
    try:
        process = psutil.Process(os.getpid())
        memory_info = process.memory_info()
        
        # Record key metrics
        entry = {
            "timestamp": datetime.now(ZoneInfo(get_timezone())).isoformat(),
            "rss_mb": memory_info.rss / 1024 / 1024,
            "vms_mb": memory_info.vms / 1024 / 1024,
            "percent": process.memory_percent(),
            "arrow_history_entries": sum(
                len(v) for v in state_manager.get_history().values() if isinstance(v, list)
            ),
            "metrics_log_entries": len(state_manager.get_metrics_log()),
            "sse_connections": active_sse_connections
        }
        
        memory_usage_history.append(entry)
        
        # Prune old entries
        if len(memory_usage_history) > MEMORY_CONFIG['MEMORY_HISTORY_MAX_ENTRIES']:
            memory_usage_history = memory_usage_history[-MEMORY_CONFIG['MEMORY_HISTORY_MAX_ENTRIES']:]
            
    except Exception as e:
        logging.error(f"Error recording memory metrics: {e}")

def memory_watchdog():
    """Monitor memory usage and take action if it gets too high."""
    try:
        process = psutil.Process(os.getpid())
        mem_percent = process.memory_percent()
        
        # Record memory metrics each time the watchdog runs
        record_memory_metrics()
        
        # Log memory usage periodically
        logging.info(f"Memory watchdog: Current usage: {mem_percent:.1f}%")
        
        # If memory usage exceeds the high watermark, take emergency action
        if mem_percent > MEMORY_CONFIG['MEMORY_HIGH_WATERMARK']:
            logging.warning(f"Memory usage critical ({mem_percent:.1f}%) - performing emergency cleanup")
            
            # Emergency actions:
            # 1. Force garbage collection
            gc.collect(generation=2)
            
            # 2. Aggressively prune history data (pass aggressive=True)
            try:
                state_manager.prune_old_data(aggressive=True)
                logging.info("Aggressively pruned history data")
            except Exception as e:
                logging.error(f"Error pruning history data: {e}")
            
            # 3. Clear any non-critical caches
            if hasattr(dashboard_service, 'cache'):
                dashboard_service.cache.clear()
                logging.info("Cleared dashboard service cache")
            
            # 4. Notify about the memory issue
            notification_service.add_notification(
                "High memory usage detected",
                f"Memory usage reached {mem_percent:.1f}%. Emergency cleanup performed.",
                NotificationLevel.WARNING,
                NotificationCategory.SYSTEM
            )
            
            # Log memory after cleanup
            new_mem_percent = process.memory_percent()
            logging.info(f"Memory after emergency cleanup: {new_mem_percent:.1f}% (reduced by {mem_percent - new_mem_percent:.1f}%)")
            
    except Exception as e:
        logging.error(f"Error in memory watchdog: {e}")

# --- Modified update_metrics_job function ---
def update_metrics_job(force=False):
    """
    Background job to update metrics.
    
    Args:
        force (bool): Whether to force update regardless of timing
    """
    global cached_metrics, last_metrics_update_time, scheduler, scheduler_last_successful_run
    
    logging.info("Starting update_metrics_job")

    try:
        # Check scheduler health - enhanced logic to detect failed executors
        if not scheduler or not hasattr(scheduler, 'running'):
            logging.error("Scheduler object is invalid, attempting to recreate")
            with scheduler_recreate_lock:
                create_scheduler()
            return
            
        if not scheduler.running:
            logging.warning("Scheduler stopped unexpectedly, attempting to restart")
            try:
                scheduler.start()
                logging.info("Scheduler restarted successfully")
            except Exception as e:
                logging.error(f"Failed to restart scheduler: {e}")
                # More aggressive recovery - recreate scheduler entirely
                with scheduler_recreate_lock:
                    create_scheduler()
                return
        
        # Test the scheduler's executor by checking its state
        try:
            # Check if any jobs exist and are scheduled 
            jobs = scheduler.get_jobs()
            if not jobs:
                logging.error("No jobs found in scheduler - recreating")
                with scheduler_recreate_lock:
                    create_scheduler()
                return
                
            # Check if the next run time is set for any job
            next_runs = [job.next_run_time for job in jobs]
            if not any(next_runs):
                logging.error("No jobs with next_run_time found - recreating scheduler")
                with scheduler_recreate_lock:
                    create_scheduler()
                return
        except RuntimeError as e:
            # Properly handle the "cannot schedule new futures after shutdown" error
            if "cannot schedule new futures after shutdown" in str(e):
                logging.error("Detected dead executor, recreating scheduler")
                with scheduler_recreate_lock:
                    create_scheduler()
                return
        except Exception as e:
            logging.error(f"Error checking scheduler state: {e}")
        
        # Skip update if the last one was too recent (prevents overlapping runs)
        # Unless force=True is specified
        current_time = time.time()
        if not force and last_metrics_update_time and (current_time - last_metrics_update_time < 30):
            logging.info("Skipping metrics update - previous update too recent")
            return
            
        # Set last update time to now
        last_metrics_update_time = current_time
        logging.info(f"Updated last_metrics_update_time: {last_metrics_update_time}")
        
        # Add timeout handling with a timer
        job_timeout = 45  # seconds
        job_successful = False
        
        def timeout_handler():
            if not job_successful:
                logging.error("Background job timed out after 45 seconds")
        
        # Set timeout timer
        timer = threading.Timer(job_timeout, timeout_handler)
        timer.daemon = True
        timer.start()
        
        try:
            # Use the dashboard service to fetch metrics
            metrics = dashboard_service.fetch_metrics()
            if metrics:
                logging.info("Fetched metrics successfully")
                
                # Add config_reset flag to metrics from the config
                config = load_config()
                metrics["config_reset"] = config.get("config_reset", False)
                logging.info(f"Added config_reset flag to metrics: {metrics.get('config_reset')}")
    
                # First check for notifications by comparing new metrics with old cached metrics
                notification_service.check_and_generate_notifications(metrics, cached_metrics)
    
                # Then update cached metrics after comparison
                cached_metrics = metrics
                
                # Clear the config_reset flag after it's been used
                if metrics.get("config_reset"):
                    config = load_config()
                    if "config_reset" in config:
                        del config["config_reset"]
                        save_config(config)
                        logging.info("Cleared config_reset flag from configuration after use")
    
                # Update state history (only once)
                state_manager.update_metrics_history(metrics)
    
                logging.info("Background job: Metrics updated successfully")
                job_successful = True
                
                # Mark successful run time for watchdog
                scheduler_last_successful_run = time.time()
                logging.info(f"Updated scheduler_last_successful_run: {scheduler_last_successful_run}")

                # Persist critical state
                state_manager.persist_critical_state(cached_metrics, scheduler_last_successful_run, last_metrics_update_time)
                
                # Periodically check and prune data to prevent memory growth
                if current_time % 300 < 60:  # Every ~5 minutes
                    logging.info("Pruning old data")
                    state_manager.prune_old_data()
                    
                # Only save state to Redis on a similar schedule, not every update
                if current_time % 300 < 60:  # Every ~5 minutes
                    logging.info("Saving graph state")
                    state_manager.save_graph_state()
                    
                # Adaptive memory cleanup
                if MEMORY_CONFIG['ADAPTIVE_GC_ENABLED']:
                    # Check memory usage every 10 minutes or on cache update
                    if current_time % 600 < 60 or force:  
                        if adaptive_gc():
                            log_memory_usage()  # Log memory usage after GC
                else:
                    # Fixed interval full garbage collection
                    if current_time % MEMORY_CONFIG['GC_INTERVAL_SECONDS'] < 60:  
                        logging.info(f"Scheduled full memory cleanup (every {MEMORY_CONFIG['GC_INTERVAL_SECONDS']//60} minutes)")
                        gc.collect(generation=2)  # Force full collection
                        log_memory_usage()
            else:
                logging.error("Background job: Metrics update returned None")
        except Exception as e:
            logging.error(f"Background job: Unexpected error: {e}")
            import traceback
            logging.error(traceback.format_exc())
            log_memory_usage()
        finally:
            # Cancel timer in finally block to ensure it's always canceled
            timer.cancel()
    except Exception as e:
        logging.error(f"Background job: Unhandled exception: {e}")
        import traceback
        logging.error(traceback.format_exc())
    logging.info("Completed update_metrics_job")

# --- SchedulerWatchdog to monitor and recover ---
def scheduler_watchdog():
    """Periodically check if the scheduler is running and healthy."""
    global scheduler, scheduler_last_successful_run
    
    try:
        # If no successful run in past 2 minutes, consider the scheduler dead
        if (scheduler_last_successful_run is None or
            time.time() - scheduler_last_successful_run > 120):
            logging.warning("Scheduler watchdog: No successful runs detected in last 2 minutes")
            
            # Check if actual scheduler exists and is reported as running
            if not scheduler or not getattr(scheduler, 'running', False):
                logging.error("Scheduler watchdog: Scheduler appears to be dead, recreating")
                
                # Use the lock to avoid multiple threads recreating simultaneously
                with scheduler_recreate_lock:
                    create_scheduler()
    except Exception as e:
        logging.error(f"Error in scheduler watchdog: {e}")

# --- Create Scheduler ---
def create_scheduler():
    """Create and configure a new scheduler instance with proper error handling."""
    try:
        # Stop existing scheduler if it exists
        global scheduler
        if 'scheduler' in globals() and scheduler:
            try:
                # Check if scheduler is running before attempting to shut it down
                if hasattr(scheduler, 'running') and scheduler.running:
                    logging.info("Shutting down existing scheduler before creating a new one")
                    scheduler.shutdown(wait=False)
            except Exception as e:
                logging.error(f"Error shutting down existing scheduler: {e}")
        
        # Create a new scheduler with more robust configuration
        new_scheduler = BackgroundScheduler(
            job_defaults={
                'coalesce': True,  # Combine multiple missed runs into a single one
                'max_instances': 1,  # Prevent job overlaps
                'misfire_grace_time': 30  # Allow misfires up to 30 seconds
            }
        )
        
        # Add the update job
        new_scheduler.add_job(
            func=update_metrics_job,
            trigger="interval",
            seconds=60,
            id='update_metrics_job',
            replace_existing=True
        )
        
        # Add watchdog job - runs every 30 seconds to check scheduler health
        new_scheduler.add_job(
            func=scheduler_watchdog,
            trigger="interval",
            seconds=30,
            id='scheduler_watchdog',
            replace_existing=True
        )
        
        # Add memory watchdog job - runs every 5 minutes
        new_scheduler.add_job(
            func=memory_watchdog,
            trigger="interval",
            minutes=5,
            id='memory_watchdog',
            replace_existing=True
        )
        
        # Add memory leak check job - runs every hour
        new_scheduler.add_job(
            func=check_for_memory_leaks,
            trigger="interval",
            hours=1,
            id='memory_leak_check',
            replace_existing=True
        )
        
        # Start the scheduler
        new_scheduler.start()
        logging.info("Scheduler created and started successfully")
        scheduler = new_scheduler
        return new_scheduler
    except Exception as e:
        logging.error(f"Error creating scheduler: {e}")
        return None

# --- Custom Template Filter ---
@app.template_filter('commafy')
def commafy(value):
    """Add commas to numbers for better readability."""
    try:
        # Check if the value is already a string with decimal places
        if isinstance(value, str) and '.' in value:
            # Split by decimal point
            integer_part, decimal_part = value.split('.')
            # Format integer part with commas and rejoin with decimal part
            return "{:,}.{}".format(int(integer_part), decimal_part)
        elif isinstance(value, (int, float)):
            # If it's a float, preserve decimal places
            if isinstance(value, float):
                return "{:,.2f}".format(value)
            # If it's an integer, format without decimal places
            return "{:,}".format(value)
        return value
    except Exception:
        return value

# --- Fixed SSE Endpoint with proper request context handling ---
@app.route('/stream')
def stream():
    """SSE endpoint for real-time updates."""
    # Important: Capture any request context information BEFORE the generator
    # This ensures we're not trying to access request outside its context
    
    def event_stream():
        global active_sse_connections, cached_metrics
        client_id = None
        
        try:
            # Check if we're at the connection limit
            with sse_connections_lock:
                if active_sse_connections >= MAX_SSE_CONNECTIONS:
                    logging.warning(f"Connection limit reached ({MAX_SSE_CONNECTIONS}), refusing new SSE connection")
                    yield f"data: {{\"error\": \"Too many connections, please try again later\", \"retry\": 5000}}\n\n"
                    return
                
                active_sse_connections += 1
                client_id = f"client-{int(time.time() * 1000) % 10000}"
                logging.info(f"SSE {client_id}: Connection established (total: {active_sse_connections})")
            
            # Set a maximum connection time - increased to 15 minutes for better user experience
            end_time = time.time() + MAX_SSE_CONNECTION_TIME
            last_timestamp = None
            
            # Send initial data immediately to prevent delay in dashboard updates
            if cached_metrics:
                yield f"data: {json.dumps(cached_metrics)}\n\n"
                last_timestamp = cached_metrics.get("server_timestamp")
            else:
                # Send ping if no data available yet
                yield f"data: {{\"type\": \"ping\", \"client_id\": \"{client_id}\"}}\n\n"
            
            # Main event loop with improved error handling
            while time.time() < end_time:
                try:
                    # Send data only if it's changed
                    if cached_metrics and cached_metrics.get("server_timestamp") != last_timestamp:
                        # Create a slimmer version with essential fields for SSE updates
                        sse_metrics = {k: v for k, v in cached_metrics.items()}
    
                        # Get the desired number of points from the query parameter
                        try:
                            # Get points parameter, default to 30 if not specified
                            num_points = int(request.args.get('points', 30))
                            # Only allow valid options: 30, 60, or 180
                            if num_points not in [30, 60, 180]:
                                num_points = 180
                            logging.info(f"SSE {client_id}: Using {num_points} data points")
                        except Exception:
                            num_points = 180
                            logging.info(f"SSE {client_id}: Using default 180 data points")

                        # If arrow_history is very large, only send the requested number of points
                        if 'arrow_history' in sse_metrics:
                            for key, values in sse_metrics['arrow_history'].items():
                                if len(values) > num_points:
                                    sse_metrics['arrow_history'][key] = values[-num_points:]
    
                        # Serialize data only once
                        data = json.dumps(sse_metrics)
                        last_timestamp = cached_metrics.get("server_timestamp")
                        yield f"data: {data}\n\n"
                    
                    # Send regular pings about every 30 seconds to keep connection alive
                    if int(time.time()) % 30 == 0:
                        yield f"data: {{\"type\": \"ping\", \"time\": {int(time.time())}, \"connections\": {active_sse_connections}}}\n\n"
                    
                    # Sleep to reduce CPU usage
                    time.sleep(1)
                    
                    # Warn client 60 seconds before timeout so client can prepare to reconnect
                    remaining_time = end_time - time.time()
                    if remaining_time < 60 and int(remaining_time) % 15 == 0:  # Every 15 sec in last minute
                        yield f"data: {{\"type\": \"timeout_warning\", \"remaining\": {int(remaining_time)}}}\n\n"
                    
                except Exception as e:
                    logging.error(f"SSE {client_id}: Error in stream: {e}")
                    time.sleep(2)  # Prevent tight error loops
            
            # Connection timeout reached - send a reconnect instruction to client
            logging.info(f"SSE {client_id}: Connection timeout reached ({MAX_SSE_CONNECTION_TIME}s)")
            yield f"data: {{\"type\": \"timeout\", \"message\": \"Connection timeout reached\", \"reconnect\": true}}\n\n"
            
        except GeneratorExit:
            # This is how we detect client disconnection
            logging.info(f"SSE {client_id}: Client disconnected (GeneratorExit)")
            # Don't yield here - just let the generator exit normally
            
        finally:
            # Always decrement the connection counter when done
            with sse_connections_lock:
                active_sse_connections = max(0, active_sse_connections - 1)
                logging.info(f"SSE {client_id}: Connection closed (remaining: {active_sse_connections})")
    
    # Configure response with improved error handling
    try:
        response = Response(event_stream(), mimetype="text/event-stream")
        response.headers['Cache-Control'] = 'no-cache'
        response.headers['X-Accel-Buffering'] = 'no'  # Disable nginx buffering
        response.headers['Access-Control-Allow-Origin'] = '*'  # Allow CORS
        return response
    except Exception as e:
        logging.error(f"Error creating SSE response: {e}")
        return jsonify({"error": "Internal server error"}), 500

# Duplicate stream endpoint for the dashboard path
@app.route('/dashboard/stream')
def dashboard_stream():
    """Duplicate of the stream endpoint for the dashboard route."""
    return stream()

# --- Routes ---
@app.route("/")
def boot():
    """Serve the boot sequence page."""
    return render_template("boot.html", base_url=request.host_url.rstrip('/'))

# --- Updated Dashboard Route ---
@app.route("/dashboard")
def dashboard():
    """Serve the main dashboard page."""
    global cached_metrics, last_metrics_update_time
    
    # Make sure we have metrics data before rendering the template
    if cached_metrics is None:
        # Force an immediate metrics fetch regardless of the time since last update
        logging.info("Dashboard accessed with no cached metrics - forcing immediate fetch")
        try:
            # Force update with the force parameter
            update_metrics_job(force=True)
        except Exception as e:
            logging.error(f"Error during forced metrics fetch: {e}")
        
        # If still None after our attempt, create default metrics
        if cached_metrics is None:
            default_metrics = {
                "server_timestamp": datetime.now(ZoneInfo(get_timezone())).isoformat(),
                "server_start_time": SERVER_START_TIME.astimezone(ZoneInfo(get_timezone())).isoformat(),
                "hashrate_24hr": None,
                "hashrate_24hr_unit": "TH/s",
                "hashrate_3hr": None,
                "hashrate_3hr_unit": "TH/s",
                "hashrate_10min": None,
                "hashrate_10min_unit": "TH/s",
                "hashrate_60sec": None,
                "hashrate_60sec_unit": "TH/s",
                "pool_total_hashrate": None,
                "pool_total_hashrate_unit": "TH/s",
                "workers_hashing": 0,
                "total_last_share": None,
                "block_number": None,
                "btc_price": 0,
                "network_hashrate": 0,
                "difficulty": 0,
                "daily_revenue": 0,
                "daily_power_cost": 0,
                "daily_profit_usd": 0,
                "monthly_profit_usd": 0,
                "daily_mined_sats": 0,
                "monthly_mined_sats": 0,
                "unpaid_earnings": "0",
                "est_time_to_payout": None,
                "last_block_height": None,
                "last_block_time": None,
                "last_block_earnings": None,
                "blocks_found": "0",
                "estimated_earnings_per_day_sats": 0,
                "estimated_earnings_next_block_sats": 0,
                "estimated_rewards_in_window_sats": 0,
                "arrow_history": {}
            }
            logging.warning("Rendering dashboard with default metrics - no data available yet")
            current_time = datetime.now(ZoneInfo(get_timezone())).strftime("%Y-%m-%d %H:%M:%S %p")
            return render_template("dashboard.html", metrics=default_metrics, current_time=current_time)
    
    # If we have metrics, use them
    current_time = datetime.now(ZoneInfo(get_timezone())).strftime("%Y-%m-%d %H:%M:%S %p")
    return render_template("dashboard.html", metrics=cached_metrics, current_time=current_time)

@app.route("/api/metrics")
def api_metrics():
    """API endpoint for metrics data."""
    if cached_metrics is None:
        update_metrics_job()
    return jsonify(cached_metrics)

@app.route("/api/available_timezones")
def available_timezones():
    """Return a list of available timezones."""
    from zoneinfo import available_timezones
    return jsonify({"timezones": sorted(available_timezones())})

@app.route('/api/timezone', methods=['GET'])
def get_timezone_config():
    from flask import jsonify
    from config import get_timezone
    return jsonify({"timezone": get_timezone()})

# Add this new route to App.py
@app.route("/blocks")
def blocks_page():
    """Serve the blocks overview page."""
    current_time = datetime.now(ZoneInfo(get_timezone())).strftime("%b %d, %Y, %I:%M:%S %p")
    return render_template("blocks.html", current_time=current_time)

# --- Workers Dashboard Route and API ---
@app.route("/workers")
def workers_dashboard():
    """Serve the workers overview dashboard page."""
    current_time = datetime.now(ZoneInfo(get_timezone())).strftime("%Y-%m-%d %I:%M:%S %p")

    # Only get minimal worker stats for initial page load
    # Client-side JS will fetch the full data via API
    workers_data = worker_service.get_workers_data(cached_metrics)
    
    return render_template("workers.html", 
                           current_time=current_time,
                           workers_total=workers_data.get('workers_total', 0),
                           workers_online=workers_data.get('workers_online', 0),
                           workers_offline=workers_data.get('workers_offline', 0),
                           total_hashrate=workers_data.get('total_hashrate', 0),
                           hashrate_unit=workers_data.get('hashrate_unit', 'TH/s'),
                           total_earnings=workers_data.get('total_earnings', 0),
                           daily_sats=workers_data.get('daily_sats', 0),
                           avg_acceptance_rate=workers_data.get('avg_acceptance_rate', 0))

@app.route("/api/workers")
def api_workers():
    """API endpoint for worker data."""
    # Get the force_refresh parameter from the query string (default: False)
    force_refresh = request.args.get('force', 'false').lower() == 'true'
    return jsonify(worker_service.get_workers_data(cached_metrics, force_refresh=force_refresh))

# --- New Time Endpoint for Fine Syncing ---
@app.route("/api/time")
def api_time():
    """API endpoint for server time."""
    return jsonify({ # correct time
        "server_timestamp": datetime.now(ZoneInfo(get_timezone())).isoformat(),
        "server_start_time": SERVER_START_TIME.astimezone(ZoneInfo(get_timezone())).isoformat()
    })

# --- New Config Endpoints ---
@app.route("/api/config", methods=["GET"])
def get_config():
    """API endpoint to get current configuration."""
    try:
        config = load_config()
        return jsonify(config)
    except Exception as e:
        logging.error(f"Error getting configuration: {e}")
        return jsonify({"error": str(e)}), 500

@app.route("/api/config", methods=["POST"])
def update_config():
    """API endpoint to update configuration."""
    global dashboard_service, worker_service
    
    try:
        # Get the request data
        new_config = request.json
        logging.info(f"Received config update request: {new_config}")
        
        # Validate the configuration data
        if not isinstance(new_config, dict):
            logging.error("Invalid configuration format")
            return jsonify({"error": "Invalid configuration format"}), 400
            
        # Get current config to check if currency is changing
        current_config = load_config()
        currency_changed = (
            "currency" in new_config and 
            new_config.get("currency") != current_config.get("currency", "USD")
        )
        
        # Required fields and default values
        defaults = {
            "wallet": "yourwallethere",
            "power_cost": 0.0,
            "power_usage": 0.0,
            "currency": "USD"  # Add default currency
        }
        
        # Merge new config with defaults for any missing fields
        for key, value in defaults.items():
            if key not in new_config or new_config[key] is None:
                new_config[key] = value
                
        # Save the configuration
        logging.info(f"Saving configuration: {new_config}")
        if save_config(new_config):
            # Important: Reinitialize the dashboard service with the new configuration
            dashboard_service = MiningDashboardService(
                new_config.get("power_cost", 0.0),
                new_config.get("power_usage", 0.0),
                new_config.get("wallet"),
                network_fee=new_config.get("network_fee", 0.0)  # Include network fee
            )
            logging.info(f"Dashboard service reinitialized with new wallet: {new_config.get('wallet')}")

            # Update worker service to use the new dashboard service (with the updated wallet)
            worker_service.set_dashboard_service(dashboard_service)
            logging.info(f"Worker service updated with the new dashboard service")
            
            # If currency changed, update notifications to use the new currency
            if currency_changed:
                try:
                    logging.info(f"Currency changed from {current_config.get('currency', 'USD')} to {new_config['currency']}")
                    updated_count = notification_service.update_notification_currency(new_config["currency"])
                    logging.info(f"Updated {updated_count} notifications to use {new_config['currency']} currency")
                except Exception as e:
                    logging.error(f"Error updating notification currency: {e}")
            
            # Force a metrics update to reflect the new configuration
            update_metrics_job(force=True)
            logging.info("Forced metrics update after configuration change")
            
            # Return success response with the saved configuration
            return jsonify({
                "status": "success",
                "message": "Configuration saved successfully",
                "config": new_config
            })
        else:
            logging.error("Failed to save configuration")
            return jsonify({"error": "Failed to save configuration"}), 500
    except Exception as e:
        logging.error(f"Error updating configuration: {e}")
        return jsonify({"error": str(e)}), 500

# Health check endpoint with detailed diagnostics
@app.route("/api/health")
def health_check():
    """Health check endpoint with enhanced system diagnostics."""
    # Calculate uptime
    uptime_seconds = (datetime.now(ZoneInfo(get_timezone())) - SERVER_START_TIME).total_seconds()
    
    # Get process memory usage
    try:
        process = psutil.Process(os.getpid())
        mem_info = process.memory_info()
        memory_usage_mb = mem_info.rss / 1024 / 1024
        memory_percent = process.memory_percent()
    except Exception as e:
        logging.error(f"Error getting memory usage: {e}")
        memory_usage_mb = 0
        memory_percent = 0
    
    # Check data freshness
    data_age = 0
    if cached_metrics and cached_metrics.get("server_timestamp"):
        try:
            last_update = datetime.fromisoformat(cached_metrics["server_timestamp"])
            data_age = (datetime.now(ZoneInfo(get_timezone())) - last_update).total_seconds()
        except Exception as e:
            logging.error(f"Error calculating data age: {e}")
    
    # Determine health status
    health_status = "healthy"
    if data_age > 300:  # Data older than 5 minutes
        health_status = "degraded"
    if not cached_metrics:
        health_status = "unhealthy"
    
    # Build response with detailed diagnostics
    status = {
        "status": health_status,
        "uptime": uptime_seconds,
        "uptime_formatted": f"{int(uptime_seconds // 3600)}h {int((uptime_seconds % 3600) // 60)}m {int(uptime_seconds % 60)}s",
        "connections": active_sse_connections,
        "memory": {
            "usage_mb": round(memory_usage_mb, 2),
            "percent": round(memory_percent, 2)
        },
        "data": {
            "last_update": cached_metrics.get("server_timestamp") if cached_metrics else None,
            "age_seconds": int(data_age),
            "available": cached_metrics is not None
        },
        "scheduler": {
            "running": scheduler.running if hasattr(scheduler, "running") else False,
            "last_successful_run": scheduler_last_successful_run
        },
        "redis": {
            "connected": state_manager.redis_client is not None
        },
        "timestamp": datetime.now(ZoneInfo(get_timezone())).isoformat()
    }
    
    # Log health check if status is not healthy
    if health_status != "healthy":
        logging.warning(f"Health check returning {health_status} status: {status}")
    
    return jsonify(status)

# Add enhanced scheduler health check endpoint
@app.route("/api/scheduler-health")
def scheduler_health():
    """API endpoint for scheduler health information."""
    try:
        scheduler_status = {
            "running": scheduler.running if hasattr(scheduler, "running") else False,
            "job_count": len(scheduler.get_jobs()) if hasattr(scheduler, "get_jobs") else 0,
            "next_run": str(scheduler.get_jobs()[0].next_run_time) if hasattr(scheduler, "get_jobs") and scheduler.get_jobs() else None,
            "last_update": last_metrics_update_time,
            "time_since_update": time.time() - last_metrics_update_time if last_metrics_update_time else None,
            "last_successful_run": scheduler_last_successful_run,
            "time_since_successful": time.time() - scheduler_last_successful_run if scheduler_last_successful_run else None
        }
        return jsonify(scheduler_status)
    except Exception as e:
        return jsonify({"error": str(e)}), 500

# Add a health check route that can attempt to fix the scheduler if needed
@app.route("/api/fix-scheduler", methods=["POST"])
def fix_scheduler():
    """API endpoint to recreate the scheduler."""
    try:
        with scheduler_recreate_lock:
            new_scheduler = create_scheduler()
            if new_scheduler:
                global scheduler
                scheduler = new_scheduler
                return jsonify({"status": "success", "message": "Scheduler recreated successfully"})
            else:
                return jsonify({"status": "error", "message": "Failed to recreate scheduler"}), 500
    except Exception as e:
        return jsonify({"status": "error", "message": str(e)}), 500

@app.route("/api/force-refresh", methods=["POST"])
def force_refresh():
    """Emergency endpoint to force metrics refresh."""
    logging.warning("Emergency force-refresh requested")
    try:
        # Force fetch new metrics
        metrics = dashboard_service.fetch_metrics()
        if metrics:
            global cached_metrics, scheduler_last_successful_run
            cached_metrics = metrics
            scheduler_last_successful_run = time.time()
            logging.info(f"Force refresh successful, new timestamp: {metrics['server_timestamp']}")
            return jsonify({"status": "success", "message": "Metrics refreshed", "timestamp": metrics['server_timestamp']})
        else:
            return jsonify({"status": "error", "message": "Failed to fetch metrics"}), 500
    except Exception as e:
        logging.error(f"Force refresh error: {e}")
        return jsonify({"status": "error", "message": str(e)}), 500

@app.route("/api/memory-profile")
def memory_profile():
    """API endpoint for detailed memory profiling."""
    try:
        process = psutil.Process(os.getpid())
        
        # Get detailed memory info
        mem_info = process.memory_info()
        
        # Count objects by type
        type_counts = {}
        for obj in gc.get_objects():
            obj_type = type(obj).__name__
            if obj_type not in type_counts:
                type_counts[obj_type] = 0
            type_counts[obj_type] += 1
        
        # Sort types by count
        most_common = sorted([(k, v) for k, v in type_counts.items()], 
                           key=lambda x: x[1], reverse=True)[:15]
        
        # Get memory usage history stats
        memory_trend = {}
        if memory_usage_history:
            recent = memory_usage_history[-1]
            oldest = memory_usage_history[0] if len(memory_usage_history) > 1 else recent
            memory_trend = {
                "oldest_timestamp": oldest.get("timestamp"),
                "recent_timestamp": recent.get("timestamp"),
                "growth_mb": recent.get("rss_mb", 0) - oldest.get("rss_mb", 0),
                "growth_percent": recent.get("percent", 0) - oldest.get("percent", 0)
            }
        
        # Return comprehensive memory profile
        return jsonify({
            "memory": {
                "rss_mb": mem_info.rss / 1024 / 1024,
                "vms_mb": mem_info.vms / 1024 / 1024,
                "percent": process.memory_percent(),
                "data_structures": {
                    "arrow_history": {
                        "entries": sum(
                            len(v) for v in state_manager.get_history().values() if isinstance(v, list)
                        ),
                        "keys": list(state_manager.get_history().keys())
                    },
                    "metrics_log": {
                        "entries": len(state_manager.get_metrics_log())
                    },
                    "memory_usage_history": {
                        "entries": len(memory_usage_history)
                    },
                    "sse_connections": active_sse_connections
                },
                "most_common_objects": dict(most_common),
                "trend": memory_trend
            },
            "gc": {
                "garbage": len(gc.garbage),
                "counts": gc.get_count(),
                "threshold": gc.get_threshold(),
                "enabled": gc.isenabled()
            },
            "system": {
                "uptime_seconds": (datetime.now(ZoneInfo(get_timezone())) - SERVER_START_TIME).total_seconds(),
                "python_version": sys.version
            }
        })
    except Exception as e:
        logging.error(f"Error in memory profiling: {e}")
        return jsonify({"error": str(e)}), 500

@app.route("/api/memory-history")
def memory_history():
    """API endpoint for memory usage history."""
    return jsonify({
        "history": memory_usage_history,
        "current": {
            "rss_mb": psutil.Process(os.getpid()).memory_info().rss / 1024 / 1024,
            "percent": psutil.Process(os.getpid()).memory_percent()
        }
    })

@app.route("/api/force-gc", methods=["POST"])
def force_gc():
    """API endpoint to force garbage collection."""
    try:
        generation = request.json.get('generation', 2) if request.is_json else 2
        
        # Validate generation parameter
        if generation not in [0, 1, 2]:
            generation = 2
            
        # Run GC and time it
        start_time = time.time()
        objects_before = len(gc.get_objects())
        
        # Perform collection
        collected = gc.collect(generation)
        
        # Get stats
        duration = time.time() - start_time
        objects_after = len(gc.get_objects())
        
        # Log memory usage after collection
        log_memory_usage()
        
        return jsonify({
            "status": "success",
            "collected": collected,
            "duration_seconds": duration,
            "objects_removed": objects_before - objects_after,
            "generation": generation
        })
    except Exception as e:
        logging.error(f"Error during forced GC: {e}")
        return jsonify({"status": "error", "message": str(e)}), 500

@app.route("/api/notifications")
def api_notifications():
    """API endpoint for notification data."""
    limit = request.args.get('limit', 50, type=int)
    offset = request.args.get('offset', 0, type=int)
    unread_only = request.args.get('unread_only', 'false').lower() == 'true'
    category = request.args.get('category')
    level = request.args.get('level')
    
    notifications = notification_service.get_notifications(
        limit=limit,
        offset=offset,
        unread_only=unread_only,
        category=category,
        level=level
    )
    
    unread_count = notification_service.get_unread_count()
    
    return jsonify({
        "notifications": notifications,
        "unread_count": unread_count,
        "total": len(notifications),
        "limit": limit,
        "offset": offset
    })

@app.route("/api/notifications/unread_count")
def api_unread_count():
    """API endpoint for unread notification count."""
    return jsonify({
        "unread_count": notification_service.get_unread_count()
    })

@app.route("/api/notifications/mark_read", methods=["POST"])
def api_mark_read():
    """API endpoint to mark notifications as read."""
    notification_id = request.json.get('notification_id')
    
    success = notification_service.mark_as_read(notification_id)
    
    return jsonify({
        "success": success,
        "unread_count": notification_service.get_unread_count()
    })

@app.route("/api/notifications/delete", methods=["POST"])
def api_delete_notification():
    """API endpoint to delete a notification."""
    notification_id = request.json.get('notification_id')
    
    if not notification_id:
        return jsonify({"error": "notification_id is required"}), 400
    
    success = notification_service.delete_notification(notification_id)
    
    return jsonify({
        "success": success,
        "unread_count": notification_service.get_unread_count()
    })

@app.route("/api/notifications/clear", methods=["POST"])
def api_clear_notifications():
    """API endpoint to clear notifications."""
    category = request.json.get('category')
    older_than_days = request.json.get('older_than_days')
    read_only = request.json.get('read_only', False)  # Get the read_only parameter with default False
    
    cleared_count = notification_service.clear_notifications(
        category=category,
        older_than_days=older_than_days,
        read_only=read_only  # Pass the parameter to the method
    )
    
    return jsonify({
        "success": True,
        "cleared_count": cleared_count,
        "unread_count": notification_service.get_unread_count()
    })

# Add notifications page route
@app.route("/notifications")
def notifications_page():
    """Serve the notifications page."""
    current_time = datetime.now(ZoneInfo(get_timezone())).strftime("%b %d, %Y, %I:%M:%S %p")
    return render_template("notifications.html", current_time=current_time)

@app.errorhandler(404)
def page_not_found(e):
    """Error handler for 404 errors."""
    return render_template("error.html", message="Page not found."), 404

@app.errorhandler(500)
def internal_server_error(e):
    """Error handler for 500 errors."""
    logging.error("Internal server error: %s", e)
    return render_template("error.html", message="Internal server error."), 500

class RobustMiddleware:
    """WSGI middleware for enhanced error handling."""
    def __init__(self, app):
        self.app = app

    def __call__(self, environ, start_response):
        try:
            return self.app(environ, start_response)
        except Exception as e:
            logging.exception("Unhandled exception in WSGI app")
            start_response("500 Internal Server Error", [("Content-Type", "text/html")])
            return [b"<h1>Internal Server Error</h1>"]

@app.route("/api/reset-chart-data", methods=["POST"])
def reset_chart_data():
    """API endpoint to reset chart data history."""
    try:
        hashrate_keys = ["hashrate_60sec", "hashrate_3hr", "hashrate_10min", "hashrate_24hr"]
        state_manager.clear_arrow_history(hashrate_keys)
        
        # Force an immediate save to Redis if available
        if state_manager and hasattr(state_manager, 'redis_client') and state_manager.redis_client:
            # Force save by overriding the time check
            state_manager.last_save_time = 0
            state_manager.save_graph_state()
            logging.info("Chart data reset saved to Redis immediately")
        
        return jsonify({"status": "success", "message": "Chart data reset successfully"})
    except Exception as e:
        logging.error(f"Error resetting chart data: {e}")
        return jsonify({"status": "error", "message": str(e)}), 500

@app.route("/api/payout-history", methods=["GET", "POST", "DELETE"])
def payout_history():
    """API endpoint to manage payout history."""
    try:
        if request.method == "GET":
            history = state_manager.get_payout_history()
            return jsonify({"payout_history": history})

        if request.method == "POST":
            data = request.get_json() or {}
            if "history" in data:
                if not isinstance(data["history"], list):
                    return jsonify({"error": "history must be a list"}), 400
                state_manager.save_payout_history(data["history"])
                return jsonify({"status": "success"})

            if "record" in data:
                if not isinstance(data["record"], dict):
                    return jsonify({"error": "record must be an object"}), 400
                history = state_manager.get_payout_history()
                history.insert(0, data["record"])
                if len(history) > 30:
                    history = history[:30]
                state_manager.save_payout_history(history)
                return jsonify({"status": "success"})

            return jsonify({"error": "invalid data"}), 400

        # DELETE
        state_manager.clear_payout_history()
        return jsonify({"status": "success"})
    except Exception as e:
        logging.error(f"Error handling payout history: {e}")
        return jsonify({"error": str(e)}), 500

# New endpoint to fetch recent block events for chart annotations
@app.route("/api/block-events")
def block_events():
    """Return recent block notifications for chart annotations."""
    try:
        limit = request.args.get("limit", 20, type=int)
<<<<<<< HEAD
        minutes = request.args.get("minutes", 180, type=int)

        # Fetch a batch of recent block notifications
        notifications = notification_service.get_notifications(
            limit=limit * 5,
            category=NotificationCategory.BLOCK.value,
        )

        cutoff = notification_service._get_current_time() - timedelta(minutes=minutes)
        events = []

=======
        notifications = notification_service.get_notifications(
            limit=limit,
            category=NotificationCategory.BLOCK.value
        )
        events = []
>>>>>>> 8850a84f
        for n in notifications:
            ts = n.get("timestamp")
            data = n.get("data") or {}
            height = data.get("block_height")
            if ts and height:
<<<<<<< HEAD
                when = notification_service._parse_timestamp(ts)
                if when >= cutoff:
                    events.append({"timestamp": ts, "height": height})
            if len(events) >= limit:
                break

=======
                events.append({"timestamp": ts, "height": height})
>>>>>>> 8850a84f
        return jsonify({"events": events})
    except Exception as e:
        logging.error(f"Error fetching block events: {e}")
        return jsonify({"error": str(e)}), 500

# First, register the template filter outside of any route function
# Add this near the top of your file with other template filters
@app.template_filter('format_datetime')
def format_datetime(value, timezone=None):
    """Format a datetime string according to the specified timezone using AM/PM format."""
    if not value:
        return "None"
    
    import datetime
    import pytz
    
    if timezone is None:
        # Use default timezone if none provided
        timezone = get_timezone()
    
    try:
        if isinstance(value, str):
            # Parse the string to a datetime object
            dt = datetime.datetime.strptime(value, "%Y-%m-%d %H:%M")
        else:
            dt = value
            
        # Make datetime timezone aware
        if dt.tzinfo is None:
            dt = pytz.UTC.localize(dt)
            
        # Convert to user's timezone
        user_tz = pytz.timezone(timezone)
        dt = dt.astimezone(user_tz)
        
        # Format according to user preference with AM/PM format
        return dt.strftime("%b %d, %Y %I:%M %p")
    except ValueError:
        return value

# Then update your earnings route
@app.route('/earnings')
def earnings():
    """Serve the earnings page with user's currency and timezone preferences."""
    try:
        # Get user's currency and timezone preferences
        from config import get_currency, get_timezone
        user_currency = get_currency()
        user_timezone = get_timezone()
        
        # Define currency symbols for common currencies
        currency_symbols = {
            'USD': '$', 
            'EUR': '€', 
            'GBP': '£', 
            'JPY': '¥',
            'CAD': 'C$',
            'AUD': 'A$',
            'CNY': '¥',
            'KRW': '₩',
            'BRL': 'R$',
            'CHF': 'Fr'
        }
        
        # Add graceful error handling for earnings data
        try:
            # Get earnings data with a longer timeout
            earnings_data = dashboard_service.get_earnings_data()
        except requests.exceptions.ReadTimeout:
            logging.warning("Timeout fetching earnings data from ocean.xyz - using cached or fallback data")
            # Try to use cached metrics as fallback
            if cached_metrics and 'unpaid_earnings' in cached_metrics:
                # Create minimal earnings data from cached metrics
                earnings_data = {
                    'payments': [],
                    'total_payments': 0,
                    'total_paid_btc': 0,
                    'total_paid_sats': 0,
                    'total_paid_usd': 0,
                    'unpaid_earnings': cached_metrics.get('unpaid_earnings', 0),
                    'unpaid_earnings_sats': int(float(cached_metrics.get('unpaid_earnings', 0)) * 100000000),
                    'est_time_to_payout': cached_metrics.get('est_time_to_payout', 'Unknown'),
                    'monthly_summaries': [],
                    'timestamp': datetime.now(ZoneInfo(user_timezone)).isoformat()
                }
            else:
                # Create empty fallback data
                earnings_data = {
                    'payments': [],
                    'total_payments': 0,
                    'total_paid_btc': 0,
                    'total_paid_sats': 0,
                    'total_paid_usd': 0,
                    'unpaid_earnings': 0,
                    'unpaid_earnings_sats': 0,
                    'est_time_to_payout': 'Unknown',
                    'monthly_summaries': [],
                    'timestamp': datetime.now(ZoneInfo(user_timezone)).isoformat()
                }
            
            # Add notification about timeout
            notification_service.add_notification(
                "Data fetch timeout",
                "Unable to fetch payment history data from Ocean.xyz. Showing limited earnings data.",
                NotificationLevel.WARNING,
                NotificationCategory.DATA
            )
        except Exception as e:
            logging.error(f"Error fetching earnings data: {e}")
            # Create empty fallback data
            earnings_data = {
                'payments': [],
                'total_payments': 0,
                'total_paid_btc': 0,
                'total_paid_sats': 0,
                'total_paid_usd': 0,
                'unpaid_earnings': 0,
                'unpaid_earnings_sats': 0,
                'est_time_to_payout': 'Unknown',
                'monthly_summaries': [],
                'error': str(e),
                'timestamp': datetime.now(ZoneInfo(user_timezone)).isoformat()
            }
            
            # Add notification about error
            notification_service.add_notification(
                "Error fetching earnings data",
                f"Error: {str(e)}",
                NotificationLevel.ERROR,
                NotificationCategory.DATA
            )
        
        # Convert USD values to user's preferred currency if needed
        if user_currency != 'USD' and earnings_data:
            # Get exchange rate
            try:
                exchange_rates = dashboard_service.fetch_exchange_rates()
                exchange_rate = exchange_rates.get(user_currency, 1.0)
                
                # Total paid conversion
                if 'total_paid_usd' in earnings_data:
                    earnings_data['total_paid_fiat'] = earnings_data['total_paid_usd'] * exchange_rate
                
                # Monthly summaries conversion
                if 'monthly_summaries' in earnings_data:
                    for month in earnings_data['monthly_summaries']:
                        if 'total_usd' in month:
                            month['total_fiat'] = month['total_usd'] * exchange_rate
            except Exception as e:
                logging.error(f"Error converting currency: {e}")
                # Set fiat values equal to USD as fallback
                if 'total_paid_usd' in earnings_data:
                    earnings_data['total_paid_fiat'] = earnings_data['total_paid_usd']
                
                if 'monthly_summaries' in earnings_data:
                    for month in earnings_data['monthly_summaries']:
                        if 'total_usd' in month:
                            month['total_fiat'] = month['total_usd']
        else:
            # If currency is USD, just copy USD values
            if earnings_data:
                if 'total_paid_usd' in earnings_data:
                    earnings_data['total_paid_fiat'] = earnings_data['total_paid_usd']
                
                if 'monthly_summaries' in earnings_data:
                    for month in earnings_data['monthly_summaries']:
                        if 'total_usd' in month:
                            month['total_fiat'] = month['total_usd']
        
        return render_template(
            'earnings.html', 
            earnings=earnings_data,
            user_currency=user_currency,
            user_timezone=user_timezone,
            currency_symbols=currency_symbols,
            current_time=datetime.now(ZoneInfo(user_timezone)).strftime("%b %d, %Y %I:%M:%S %p")
        )
    except Exception as e:
        logging.error(f"Error rendering earnings page: {e}")
        import traceback
        logging.error(traceback.format_exc())
        return render_template("error.html", message="Failed to load earnings data. Please try again later."), 500

@app.route("/api/earnings")
def api_earnings():
    """API endpoint for earnings data."""
    try:
        # Get the earnings data with a reasonable timeout
        earnings_data = dashboard_service.get_earnings_data()
        return jsonify(earnings_data)
    except Exception as e:
        logging.error(f"Error in earnings API endpoint: {e}")
        return jsonify({"error": str(e)}), 500

# Add the middleware
app.wsgi_app = RobustMiddleware(app.wsgi_app)

# Update this section in App.py to properly initialize services

# Initialize the dashboard service with network fee parameter
config = load_config()
dashboard_service = MiningDashboardService(
    config.get("power_cost", 0.0),
    config.get("power_usage", 0.0),
    config.get("wallet"),
    network_fee=config.get("network_fee", 0.0)  # Add network fee parameter
)
worker_service = WorkerService()
# Connect the services
worker_service.set_dashboard_service(dashboard_service)

# Restore critical state if available
last_run, last_update = state_manager.load_critical_state()
if last_run:
    scheduler_last_successful_run = last_run
if last_update:
    last_metrics_update_time = last_update

# Initialize the scheduler
scheduler = create_scheduler()

# Graceful shutdown handler for clean termination
def graceful_shutdown(signum, frame):
    """Handle shutdown signals gracefully."""
    logging.info(f"Received shutdown signal {signum}, shutting down gracefully")
    
    # Save state before shutting down
    state_manager.save_graph_state()
    
    # Stop the scheduler
    if scheduler:
        try:
            scheduler.shutdown(wait=True) # wait for running jobs to complete
            logging.info("Scheduler shutdown complete")
        except Exception as e:
            logging.error(f"Error shutting down scheduler: {e}")
    
    # Log connection info before exit
    logging.info(f"Active SSE connections at shutdown: {active_sse_connections}")
    
    # Exit with success code
    sys.exit(0)

# Register signal handlers
signal.signal(signal.SIGTERM, graceful_shutdown)
signal.signal(signal.SIGINT, graceful_shutdown)

# Run once at startup to initialize data
update_metrics_job(force=True)

if __name__ == "__main__":
    # When deploying with Gunicorn in Docker, run with --workers=1 --threads=8 to ensure global state is shared.
    app.run(host="0.0.0.0", port=5000, debug=False, use_reloader=False)<|MERGE_RESOLUTION|>--- conflicted
+++ resolved
@@ -1297,7 +1297,6 @@
     """Return recent block notifications for chart annotations."""
     try:
         limit = request.args.get("limit", 20, type=int)
-<<<<<<< HEAD
         minutes = request.args.get("minutes", 180, type=int)
 
         # Fetch a batch of recent block notifications
@@ -1309,28 +1308,23 @@
         cutoff = notification_service._get_current_time() - timedelta(minutes=minutes)
         events = []
 
-=======
         notifications = notification_service.get_notifications(
             limit=limit,
             category=NotificationCategory.BLOCK.value
         )
         events = []
->>>>>>> 8850a84f
         for n in notifications:
             ts = n.get("timestamp")
             data = n.get("data") or {}
             height = data.get("block_height")
             if ts and height:
-<<<<<<< HEAD
                 when = notification_service._parse_timestamp(ts)
                 if when >= cutoff:
                     events.append({"timestamp": ts, "height": height})
             if len(events) >= limit:
                 break
 
-=======
                 events.append({"timestamp": ts, "height": height})
->>>>>>> 8850a84f
         return jsonify({"events": events})
     except Exception as e:
         logging.error(f"Error fetching block events: {e}")
